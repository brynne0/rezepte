--- conflicted
+++ resolved
@@ -322,258 +322,6 @@
                         type="ingredient"
                       >
                         {(provided, snapshot) => (
-<<<<<<< HEAD
-                          <div
-                            ref={provided.innerRef}
-                            {...provided.draggableProps}
-                            className={`ingredient-row ${
-                              snapshot.isDragging ? "dragging" : ""
-                            }`}
-                          >
-                            {/* Ingredient Drag Handle */}
-                            <div
-                              {...provided.dragHandleProps}
-                              className={`drag-handle ${
-                                isEditingTranslation
-                                  ? "translation-disabled"
-                                  : ""
-                              }`}
-                              style={{
-                                pointerEvents: isEditingTranslation
-                                  ? "none"
-                                  : "auto",
-                              }}
-                            >
-                              <GripVertical size={16} />
-                            </div>
-
-                            <div className="ingredient-content">
-                              {/* Ingredient Name */}
-                              <input
-                                id={`ingredient-name-ungrouped-${index}-${ingredient.tempId}`}
-                                type="text"
-                                value={ingredient.name || ""}
-                                onChange={(e) => {
-                                  handleIngredientChange(
-                                    "ungrouped",
-                                    ingredient.tempId,
-                                    "name",
-                                    e.target.value,
-                                    validationErrors.ingredients
-                                      ? "ingredients"
-                                      : null
-                                  );
-                                }}
-                                onKeyDown={(e) =>
-                                  handleIngredientFieldEnter(
-                                    e,
-                                    "name",
-                                    "ungrouped",
-                                    ingredient.tempId,
-                                    index
-                                  )
-                                }
-                                onBlur={(e) => {
-                                  const value =
-                                    i18n.language === "de"
-                                      ? e.target.value
-                                          .split(" ")
-                                          .map(
-                                            (word) =>
-                                              word.charAt(0).toUpperCase() +
-                                              word.slice(1).toLowerCase()
-                                          )
-                                          .join(" ")
-                                      : e.target.value.toLowerCase();
-
-                                  handleIngredientChange(
-                                    "ungrouped",
-                                    ingredient.tempId,
-                                    "name",
-                                    value,
-                                    validationErrors.ingredients
-                                      ? "ingredients"
-                                      : null
-                                  );
-                                }}
-                                className={`input input--full-width input--edit ${
-                                  validationErrors.ingredients
-                                    ? "input--error"
-                                    : ""
-                                }`}
-                                placeholder={t("ingredient_name")}
-                              />
-
-                              {/* Ingredient Details */}
-                              <div className="ingredient-details">
-                                <div
-                                  className={
-                                    isEditingTranslation
-                                      ? "translation-disabled"
-                                      : ""
-                                  }
-                                >
-                                  <input
-                                    id={`ingredient-quantity-ungrouped-${index}-${ingredient.tempId}`}
-                                    type="text"
-                                    value={formatQuantityForUnit(
-                                      ingredient.quantity
-                                    )}
-                                    onChange={(e) =>
-                                      handleIngredientChange(
-                                        "ungrouped",
-                                        ingredient.tempId,
-                                        "quantity",
-                                        e.target.value.toLowerCase()
-                                      )
-                                    }
-                                    onKeyDown={(e) =>
-                                      handleIngredientFieldEnter(
-                                        e,
-                                        "quantity",
-                                        "ungrouped",
-                                        ingredient.tempId,
-                                        index
-                                      )
-                                    }
-                                    className="input input--full-width input--edit"
-                                    placeholder={t("quantity")}
-                                    disabled={isEditingTranslation}
-                                    onWheel={(e) => e.target.blur()}
-                                  />
-                                </div>
-
-                                <div
-                                  className={
-                                    isEditingTranslation
-                                      ? "translation-disabled"
-                                      : ""
-                                  }
-                                >
-                                  <Selector
-                                    id={`ingredient-unit-ungrouped-${index}-${ingredient.tempId}`}
-                                    value={ingredient.unit || ""}
-                                    onChange={(value) =>
-                                      handleIngredientChange(
-                                        "ungrouped",
-                                        ingredient.tempId,
-                                        "unit",
-                                        value
-                                      )
-                                    }
-                                    onKeyDown={(e) =>
-                                      handleIngredientFieldEnter(
-                                        e,
-                                        "unit",
-                                        "ungrouped",
-                                        ingredient.tempId,
-                                        index
-                                      )
-                                    }
-                                    type="unit"
-                                    className="input--full-width"
-                                    disabled={isEditingTranslation}
-                                  />
-                                </div>
-
-                                <input
-                                  id={`ingredient-notes-ungrouped-${index}-${ingredient.tempId}`}
-                                  type="text"
-                                  value={ingredient.notes || ""}
-                                  onChange={(e) =>
-                                    handleIngredientChange(
-                                      "ungrouped",
-                                      ingredient.tempId,
-                                      "notes",
-                                      e.target.value.toLowerCase()
-                                    )
-                                  }
-                                  onKeyDown={(e) =>
-                                    handleIngredientFieldEnter(
-                                      e,
-                                      "notes",
-                                      "ungrouped",
-                                      ingredient.tempId,
-                                      index
-                                    )
-                                  }
-                                  className="input input--full-width input--edit"
-                                  placeholder={t("notes")}
-                                />
-                              </div>
-
-                              <div className="flex-row">
-                                <button
-                                  type="button"
-                                  onClick={() => {
-                                    const linkedRecipe = getIngredientLink(
-                                      "ungrouped",
-                                      ingredient.tempId
-                                    );
-                                    if (linkedRecipe) {
-                                      removeIngredientLink(
-                                        "ungrouped",
-                                        ingredient.tempId
-                                      );
-                                    } else {
-                                      handleOpenLinkDropdown(
-                                        "ungrouped",
-                                        ingredient.tempId,
-                                        ingredient
-                                      );
-                                    }
-                                  }}
-                                  className={`btn btn-icon ${
-                                    getIngredientLink(
-                                      "ungrouped",
-                                      ingredient.tempId
-                                    )
-                                      ? "btn-icon-link linked"
-                                      : "btn-icon-link"
-                                  } ${
-                                    isEditingTranslation
-                                      ? "translation-disabled"
-                                      : ""
-                                  }`}
-                                  aria-label={
-                                    getIngredientLink(
-                                      "ungrouped",
-                                      ingredient.tempId
-                                    )
-                                      ? t("unlink_recipe")
-                                      : t("link_to_recipe")
-                                  }
-                                  disabled={isEditingTranslation}
-                                >
-                                  <Link size={16} className="link-default" />
-                                  <X size={16} className="link-hover" />
-                                </button>
-
-                                <button
-                                  type="button"
-                                  onClick={() =>
-                                    removeIngredient(
-                                      "ungrouped",
-                                      ingredient.tempId
-                                    )
-                                  }
-                                  className={`btn btn-icon btn-icon-remove ${
-                                    isEditingTranslation
-                                      ? "translation-disabled"
-                                      : ""
-                                  }`}
-                                  aria-label={t("remove_ingredient")}
-                                  disabled={isEditingTranslation}
-                                >
-                                  <Trash2
-                                    size={16}
-                                    data-testid="remove-ingredient-btn"
-                                  />
-                                </button>
-                              </div>
-                            </div>
-                          </div>
-=======
                           <IngredientRow
                             ingredient={ingredient}
                             index={index}
@@ -591,7 +339,6 @@
                             getIngredientLink={getIngredientLink}
                             removeIngredientLink={removeIngredientLink}
                           />
->>>>>>> 62259106
                         )}
                       </Draggable>
                     ))}
@@ -710,290 +457,6 @@
                                           type="ingredient"
                                         >
                                           {(provided, snapshot) => (
-<<<<<<< HEAD
-                                            <div
-                                              ref={provided.innerRef}
-                                              {...provided.draggableProps}
-                                              className={`ingredient-row ${
-                                                snapshot.isDragging
-                                                  ? "dragging"
-                                                  : ""
-                                              }`}
-                                            >
-                                              {/* Ingredient Drag Handle */}
-                                              <div
-                                                {...provided.dragHandleProps}
-                                                className={`drag-handle ${
-                                                  isEditingTranslation
-                                                    ? "translation-disabled"
-                                                    : ""
-                                                }`}
-                                                style={{
-                                                  pointerEvents:
-                                                    isEditingTranslation
-                                                      ? "none"
-                                                      : "auto",
-                                                }}
-                                              >
-                                                <GripVertical size={16} />
-                                              </div>
-
-                                              <div className="ingredient-content">
-                                                {/* Ingredient Name */}
-                                                <input
-                                                  id={`ingredient-name-${section.id}-${ingredientIndex}-${ingredient.tempId}`}
-                                                  type="text"
-                                                  value={ingredient.name || ""}
-                                                  onChange={(e) => {
-                                                    handleIngredientChange(
-                                                      section.id,
-                                                      ingredient.tempId,
-                                                      "name",
-                                                      e.target.value,
-                                                      validationErrors.ingredients
-                                                        ? "ingredients"
-                                                        : null
-                                                    );
-                                                  }}
-                                                  onKeyDown={(e) =>
-                                                    handleIngredientFieldEnter(
-                                                      e,
-                                                      "name",
-                                                      section.id,
-                                                      ingredient.tempId,
-                                                      ingredientIndex
-                                                    )
-                                                  }
-                                                  onBlur={(e) => {
-                                                    const value =
-                                                      i18n.language === "de"
-                                                        ? e.target.value
-                                                            .split(" ")
-                                                            .map(
-                                                              (word) =>
-                                                                word
-                                                                  .charAt(0)
-                                                                  .toUpperCase() +
-                                                                word
-                                                                  .slice(1)
-                                                                  .toLowerCase()
-                                                            )
-                                                            .join(" ")
-                                                        : e.target.value.toLowerCase();
-
-                                                    handleIngredientChange(
-                                                      section.id,
-                                                      ingredient.tempId,
-                                                      "name",
-                                                      value,
-                                                      validationErrors.ingredients
-                                                        ? "ingredients"
-                                                        : null
-                                                    );
-                                                  }}
-                                                  className={`input input--full-width input--edit ${
-                                                    validationErrors.ingredients
-                                                      ? "input--error"
-                                                      : ""
-                                                  } `}
-                                                  placeholder={t(
-                                                    "ingredient_name"
-                                                  )}
-                                                />
-
-                                                {/* Ingredient Details */}
-                                                <div className="ingredient-details">
-                                                  <div
-                                                    className={
-                                                      isEditingTranslation
-                                                        ? "translation-disabled"
-                                                        : ""
-                                                    }
-                                                  >
-                                                    <input
-                                                      id={`ingredient-quantity-${section.id}-${ingredientIndex}-${ingredient.tempId}`}
-                                                      type="text"
-                                                      value={formatQuantityForUnit(
-                                                        ingredient.quantity
-                                                      )}
-                                                      onChange={(e) =>
-                                                        handleIngredientChange(
-                                                          section.id,
-                                                          ingredient.tempId,
-                                                          "quantity",
-                                                          e.target.value.toLowerCase()
-                                                        )
-                                                      }
-                                                      className="input input--full-width input--edit"
-                                                      placeholder={t(
-                                                        "quantity"
-                                                      )}
-                                                      disabled={
-                                                        isEditingTranslation
-                                                      }
-                                                      onKeyDown={(e) =>
-                                                        handleIngredientFieldEnter(
-                                                          e,
-                                                          "quantity",
-                                                          section.id,
-                                                          ingredient.tempId,
-                                                          ingredientIndex
-                                                        )
-                                                      }
-                                                      onWheel={(e) =>
-                                                        e.target.blur()
-                                                      }
-                                                    />
-                                                  </div>
-
-                                                  <div
-                                                    className={
-                                                      isEditingTranslation
-                                                        ? "translation-disabled"
-                                                        : ""
-                                                    }
-                                                  >
-                                                    <Selector
-                                                      id={`ingredient-unit-${section.id}-${ingredientIndex}-${ingredient.tempId}`}
-                                                      value={
-                                                        ingredient.unit || ""
-                                                      }
-                                                      onChange={(unitValue) =>
-                                                        handleIngredientChange(
-                                                          section.id,
-                                                          ingredient.tempId,
-                                                          "unit",
-                                                          unitValue
-                                                        )
-                                                      }
-                                                      type="unit"
-                                                      onKeyDown={(e) =>
-                                                        handleIngredientFieldEnter(
-                                                          e,
-                                                          "unit",
-                                                          section.id,
-                                                          ingredient.tempId,
-                                                          ingredientIndex
-                                                        )
-                                                      }
-                                                      className="input--full-width"
-                                                      disabled={
-                                                        isEditingTranslation
-                                                      }
-                                                    />
-                                                  </div>
-
-                                                  <input
-                                                    id={`ingredient-notes-${section.id}-${ingredientIndex}-${ingredient.tempId}`}
-                                                    type="text"
-                                                    value={
-                                                      ingredient.notes || ""
-                                                    }
-                                                    onChange={(e) =>
-                                                      handleIngredientChange(
-                                                        section.id,
-                                                        ingredient.tempId,
-                                                        "notes",
-                                                        e.target.value.toLowerCase()
-                                                      )
-                                                    }
-                                                    onKeyDown={(e) =>
-                                                      handleIngredientFieldEnter(
-                                                        e,
-                                                        "notes",
-                                                        section.id,
-                                                        ingredient.tempId,
-                                                        ingredientIndex
-                                                      )
-                                                    }
-                                                    className="input input--full-width input--edit"
-                                                    placeholder={t("notes")}
-                                                  />
-                                                </div>
-
-                                                <div className="flex-row">
-                                                  <button
-                                                    type="button"
-                                                    onClick={() => {
-                                                      const linkedRecipe =
-                                                        getIngredientLink(
-                                                          section.id,
-                                                          ingredient.tempId
-                                                        );
-                                                      if (linkedRecipe) {
-                                                        removeIngredientLink(
-                                                          section.id,
-                                                          ingredient.tempId
-                                                        );
-                                                      } else {
-                                                        handleOpenLinkDropdown(
-                                                          section.id,
-                                                          ingredient.tempId,
-                                                          ingredient
-                                                        );
-                                                      }
-                                                    }}
-                                                    className={`btn btn-icon ${
-                                                      getIngredientLink(
-                                                        section.id,
-                                                        ingredient.tempId
-                                                      )
-                                                        ? "btn-icon-link linked"
-                                                        : "btn-icon-link"
-                                                    } ${
-                                                      isEditingTranslation
-                                                        ? "translation-disabled"
-                                                        : ""
-                                                    }`}
-                                                    aria-label={
-                                                      getIngredientLink(
-                                                        section.id,
-                                                        ingredient.tempId
-                                                      )
-                                                        ? t("unlink_recipe")
-                                                        : t("link_to_recipe")
-                                                    }
-                                                    disabled={
-                                                      isEditingTranslation
-                                                    }
-                                                  >
-                                                    <Link
-                                                      size={16}
-                                                      className="link-default"
-                                                    />
-                                                    <X
-                                                      size={16}
-                                                      className="link-hover"
-                                                    />
-                                                  </button>
-
-                                                  <button
-                                                    type="button"
-                                                    onClick={() =>
-                                                      removeIngredient(
-                                                        section.id,
-                                                        ingredient.tempId
-                                                      )
-                                                    }
-                                                    className={`btn btn-icon btn-icon-remove ${
-                                                      isEditingTranslation
-                                                        ? "translation-disabled"
-                                                        : ""
-                                                    }`}
-                                                    aria-label={t(
-                                                      "remove_ingredient"
-                                                    )}
-                                                    disabled={
-                                                      isEditingTranslation
-                                                    }
-                                                    data-testid={`remove-section-ingredient-btn-${section.id}-${ingredient.tempId}`}
-                                                  >
-                                                    <Trash2 size={16} />
-                                                  </button>
-                                                </div>
-                                              </div>
-                                            </div>
-=======
                                             <IngredientRow
                                               ingredient={ingredient}
                                               index={ingredientIndex}
@@ -1025,7 +488,6 @@
                                                 removeIngredientLink
                                               }
                                             />
->>>>>>> 62259106
                                           )}
                                         </Draggable>
                                       )
