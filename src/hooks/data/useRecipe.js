--- conflicted
+++ resolved
@@ -1,15 +1,8 @@
 import { useEffect, useState } from "react";
 import { useTranslation } from "react-i18next";
 import { fetchRecipe } from "../../services/recipes";
-<<<<<<< HEAD
 import { getTranslatedRecipe } from "../../services/translationService";
 import { useTranslation } from "react-i18next";
-=======
-import {
-  translateRecipe,
-  shouldTranslateRecipe,
-} from "../../services/translation";
->>>>>>> dfc282ce
 
 // Fetches a single recipe and all associated data with translation
 export const useRecipe = (id) => {
@@ -17,10 +10,6 @@
   const [loading, setLoading] = useState(true);
   const [error, setError] = useState(null);
   const { i18n } = useTranslation();
-<<<<<<< HEAD
-=======
-  const currentLanguage = i18n.language; // Automatically updates when language changes
->>>>>>> dfc282ce
 
   useEffect(() => {
     const loadRecipe = async () => {
@@ -33,7 +22,7 @@
       try {
         setLoading(true);
         setError(null);
-<<<<<<< HEAD
+
         
         // Fetch the original recipe
         const originalRecipe = await fetchRecipe(id);
@@ -43,22 +32,7 @@
         const translatedRecipe = await getTranslatedRecipe(originalRecipe, currentLanguage);
         
         setRecipe(translatedRecipe);
-=======
 
-        const data = await fetchRecipe(id);
-
-        // Check if translation is needed
-        if (shouldTranslateRecipe(data, currentLanguage)) {
-          const translatedData = await translateRecipe(
-            data,
-            currentLanguage,
-            data.original_language || "auto"
-          );
-          setRecipe(translatedData);
-        } else {
-          setRecipe(data);
-        }
->>>>>>> dfc282ce
       } catch (err) {
         console.error("Error fetching recipe:", err);
         setError(err.message || "Failed to fetch recipe");
@@ -68,16 +42,8 @@
       }
     };
 
-<<<<<<< HEAD
     loadRecipe();
   }, [id, i18n.language]); // Re-fetch when language changes
-=======
-    // Only load if we have both id and currentLanguage
-    if (id && currentLanguage) {
-      loadRecipe();
-    }
-  }, [id, currentLanguage]); // Triggers when either id or language changes
->>>>>>> dfc282ce
 
   return { recipe, loading, error };
 };