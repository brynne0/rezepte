import { describe, test, expect, beforeEach, vi } from "vitest";
import { renderHook, waitFor } from "@testing-library/react";
import { useCategories } from "./useCategories";

// Mock react-i18next
const mockUseTranslation = {
  i18n: {
    language: "en",
  },
};

vi.mock("react-i18next", () => ({
  useTranslation: () => mockUseTranslation,
}));

// Mock services
vi.mock("../../services/categoriesService", () => ({
  getCategoriesForUI: vi.fn(),
}));

vi.mock("../../services/categoryPreferencesService", () => ({
  getCategoriesWithPreferences: vi.fn(),
}));

vi.mock("../../lib/supabase", () => ({
  default: {
    auth: {
      onAuthStateChange: vi.fn(() => ({
        data: { subscription: { unsubscribe: vi.fn() } },
      })),
    },
  },
}));

import { getCategoriesForUI } from "../../services/categoriesService";
import { getCategoriesWithPreferences } from "../../services/categoryPreferencesService";

describe("useCategories", () => {
  beforeEach(() => {
    vi.clearAllMocks();
  });

  test("loads categories with preferences successfully", async () => {
    const mockCategories = [
      { value: "all", label: "All Recipes", isSystem: true },
      {
        value: "dinner",
        label: "Dinner",
        isSystem: false,
        id: 1,
        isVisible: true,
        order: 0,
      },
      {
        value: "brunch",
        label: "Brunch",
        isSystem: false,
        id: 2,
        isVisible: true,
        order: 1,
      },
    ];

    getCategoriesWithPreferences.mockResolvedValue(mockCategories);

    const { result } = renderHook(() => useCategories());

    expect(result.current.loading).toBe(true);

    await waitFor(() => {
      expect(result.current.loading).toBe(false);
    });

    expect(result.current.categories).toEqual(mockCategories);
    expect(result.current.error).toBe(null);
    expect(getCategoriesWithPreferences).toHaveBeenCalledWith("en");
  });

  test("falls back to basic categories when preferences fail", async () => {
    const mockBasicCategories = [
      { value: "all", label: "All Recipes" },
      { value: "dinner", label: "Dinner" },
    ];

    getCategoriesWithPreferences.mockRejectedValue(
      new Error("Preferences failed")
    );
    getCategoriesForUI.mockResolvedValue(mockBasicCategories);

    const { result } = renderHook(() => useCategories());

    await waitFor(() => {
      expect(result.current.loading).toBe(false);
    });

    expect(result.current.categories).toEqual(mockBasicCategories);
    expect(result.current.error).toBe(null);
    expect(getCategoriesForUI).toHaveBeenCalledWith("en");
  });

  test("handles complete failure gracefully", async () => {
    const errorMessage = "Complete failure";
    getCategoriesWithPreferences.mockRejectedValue(
      new Error("Preferences failed")
    );
    getCategoriesForUI.mockRejectedValue(new Error(errorMessage));

    const { result } = renderHook(() => useCategories());

    await waitFor(() => {
      expect(result.current.loading).toBe(false);
    });

    expect(result.current.categories).toEqual([]);
    expect(result.current.error).toBe(errorMessage);
  });

  test("refreshes categories when language changes", async () => {
    const mockEnglishCategories = [
      { value: "all", label: "All Recipes", isSystem: true },
      { value: "dinner", label: "Dinner", isSystem: false },
    ];
    const mockGermanCategories = [
      { value: "all", label: "Alle Rezepte", isSystem: true },
      { value: "dinner", label: "Abendessen", isSystem: false },
    ];

    // Set up persistent mock implementation that handles both languages
    getCategoriesWithPreferences.mockImplementation((language) => {
      if (language === "en") return Promise.resolve(mockEnglishCategories);
      if (language === "de") return Promise.resolve(mockGermanCategories);
      return Promise.resolve(mockEnglishCategories);
    });

    getCategoriesForUI.mockImplementation((language) => {
      if (language === "en") return Promise.resolve(mockEnglishCategories);
      if (language === "de") return Promise.resolve(mockGermanCategories);
      return Promise.resolve(mockEnglishCategories);
    });

    const { result, rerender } = renderHook(() => useCategories());

    // Wait for initial English categories to load
    await waitFor(() => {
      expect(result.current.loading).toBe(false);
    });

    expect(result.current.categories).toEqual(mockEnglishCategories);

    // Change language to German
    mockUseTranslation.i18n.language = "de";

    rerender();

    // Wait for the categories to update to German
    await waitFor(
      () => {
        expect(result.current.categories).toEqual(mockGermanCategories);
      },
      { timeout: 3000 }
    );

<<<<<<< HEAD
    await waitFor(() => {
      expect(result.current.categories).toEqual(mockGermanCategories);
    });
=======
    // Verify the correct language was called
    expect(getCategoriesWithPreferences).toHaveBeenCalledWith("de");
>>>>>>> de18f284
  });

  test("provides refresh function that reloads categories", async () => {
    const initialCategories = [
      { value: "all", label: "All Recipes", isSystem: true },
    ];
    const refreshedCategories = [
      { value: "all", label: "All Recipes", isSystem: true },
      { value: "dinner", label: "Dinner", isSystem: false },
    ];

    getCategoriesWithPreferences
      .mockResolvedValueOnce(initialCategories)
      .mockResolvedValueOnce(refreshedCategories);

    const { result } = renderHook(() => useCategories());

    await waitFor(() => {
      expect(result.current.loading).toBe(false);
    });

    expect(result.current.categories).toEqual(initialCategories);

    // Call refresh
    result.current.refreshCategories();

    await waitFor(() => {
      expect(result.current.categories).toEqual(refreshedCategories);
    });

    expect(getCategoriesWithPreferences).toHaveBeenCalledTimes(2);
  });

  test("maintains stable reference for categories to prevent re-renders", async () => {
    const mockCategories = [
      { value: "all", label: "All Recipes", isSystem: true },
    ];

    getCategoriesWithPreferences.mockResolvedValue(mockCategories);

    const { result, rerender } = renderHook(() => useCategories());

    await waitFor(() => {
      expect(result.current.loading).toBe(false);
    });

    const firstCategories = result.current.categories;

    // Force re-render
    rerender();

    expect(result.current.categories).toBe(firstCategories); // Same reference
  });

  test("memoizes categories to prevent unnecessary re-renders", async () => {
    const mockCategories = [
      { value: "all", label: "All Recipes", isSystem: true },
    ];

    getCategoriesWithPreferences.mockResolvedValue(mockCategories);

    const { result } = renderHook(() => useCategories());

    await waitFor(() => {
      expect(result.current.loading).toBe(false);
    });

    expect(result.current.categories).toEqual(mockCategories);
    expect(result.current.categories).toBe(result.current.categories); // Same reference
  });
});<|MERGE_RESOLUTION|>--- conflicted
+++ resolved
@@ -160,14 +160,8 @@
       { timeout: 3000 }
     );
 
-<<<<<<< HEAD
-    await waitFor(() => {
-      expect(result.current.categories).toEqual(mockGermanCategories);
-    });
-=======
     // Verify the correct language was called
     expect(getCategoriesWithPreferences).toHaveBeenCalledWith("de");
->>>>>>> de18f284
   });
 
   test("provides refresh function that reloads categories", async () => {
