import supabase from "../lib/supabase";
<<<<<<< HEAD
import { updateRecipeTranslations } from "./translationService";
=======
import { getCurrentLanguage } from "./translation";
>>>>>>> dfc282ce

// Helper function to get or create ingredient by name
const getOrCreateIngredient = async (ingredientName) => {
  const trimmedName = ingredientName.trim();

  try {
    // Try to find existing ingredient
    const { data: existingIngredients, error: findError } = await supabase
      .from("ingredients")
      .select("id")
      .eq("name", trimmedName);

    if (findError) {
      throw new Error(`Error looking up ingredient: ${findError.message}`);
    }

    // If ingredient exists, return its ID
    if (existingIngredients && existingIngredients.length > 0) {
      return existingIngredients[0].id;
    }

    // If no ingredient exists, create new ingredient
    const { data: newIngredient, error: createError } = await supabase
      .from("ingredients")
      .insert([{ name: trimmedName }])
      .select("id")
      .single();

    if (createError) {
      throw new Error(`Error creating ingredient: ${createError.message}`);
    }

    return newIngredient.id;
  } catch (error) {
    console.error(
      `Failed to get or create ingredient "${trimmedName}":`,
      error
    );
    throw error;
  }
};

// Fetch all recipes
export const fetchRecipes = async () => {
  const { data, error } = await supabase.from("recipes").select("*");
  if (error) {
    console.error("Error fetching recipes:", error);
    throw error;
  }
  return data || [];
};

// Fetch a single recipe with all associated data
export const fetchRecipe = async (id) => {
  if (!id) {
    throw new Error("Recipe ID is required");
  }

  const { data, error } = await supabase
    .from("recipes")
    .select(
      "*, recipe_ingredients(id, quantity, unit, ingredients(id, name), notes)"
    )
    .eq("id", id)
    .single();

  if (error) {
    throw error;
  }

  // Transform ingredients to flatter structure
  const transformedData = {
    ...data,
    ingredients:
      data.recipe_ingredients?.map((item) => ({
        id: item.ingredients.id,
        recipe_ingredient_id: item.id,
        name: item.ingredients.name,
        quantity: item.quantity,
        unit: item.unit,
        notes: item.notes,
      })) || [],
  };

  // Remove the nested recipe_ingredients since it's flattened
  delete transformedData.recipe_ingredients;

  return transformedData;
};

// Create a new recipe
export const createRecipe = async (recipeData) => {
  const {
    data: { user },
  } = await supabase.auth.getUser();

  if (!user) {
    throw new Error("User not authenticated");
  }

  // Get current language from i18n
  const currentLanguage = getCurrentLanguage();

  // Create the main recipe record
  const cleanRecipeData = Object.fromEntries(
    Object.entries({
      title: recipeData.title,
      category: recipeData.category,
      servings: recipeData.servings,
      instructions: recipeData.instructions,
      source: recipeData.source,
      user_id: user.id,
      link_only: recipeData.link_only,
      notes: recipeData.notes,
<<<<<<< HEAD
      original_language: recipeData.original_language,
=======
      original_language: currentLanguage, // Set the original language from i18n
>>>>>>> dfc282ce
    }).filter(([, v]) => v !== undefined)
  );

  const { data: recipe, error: recipeError } = await supabase
    .from("recipes")
    .insert([cleanRecipeData])
    .select()
    .single();

  if (recipeError) {
    throw new Error(recipeError.message);
  }

  // If there are ingredients, process and insert them
  if (recipeData.ingredients && recipeData.ingredients.length > 0) {
    const recipeIngredientsToInsert = [];

    for (const ingredient of recipeData.ingredients) {
      let ingredientId;

      // Handle both cases: ingredient_id provided OR name provided
      if (ingredient.ingredient_id) {
        ingredientId = ingredient.ingredient_id;
      } else if (ingredient.name) {
        ingredientId = await getOrCreateIngredient(ingredient.name);
      } else {
        throw new Error(
          "Ingredient must have either ingredient_id or name"
        );
      }

      recipeIngredientsToInsert.push({
        recipe_id: recipe.id,
        ingredient_id: ingredientId,
        quantity: ingredient.quantity,
        unit: ingredient.unit,
        notes: ingredient.notes,
      });
    }

    const { error: ingredientsError } = await supabase
      .from("recipe_ingredients")
      .insert(recipeIngredientsToInsert);

    if (ingredientsError) {
      console.error("Failed to insert ingredients:", ingredientsError);
      throw new Error(
        `Recipe created but failed to add ingredients: ${ingredientsError.message}`
      );
    }
  }

  return recipe;
};

// Update an existing recipe
export const updateRecipe = async (id, recipeData) => {
  // First fetch the original recipe for smart translation updates
  const { data: originalRecipe, error: fetchError } = await supabase
    .from("recipes")
    .select("title, category, instructions, notes, source")
    .eq("id", id)
    .single();

  if (fetchError) {
    throw new Error(`Failed to fetch original recipe: ${fetchError.message}`);
  }

  const cleanRecipeData = Object.fromEntries(
    Object.entries({
      title: recipeData.title,
      category: recipeData.category,
      servings: recipeData.servings,
      instructions: recipeData.instructions,
      source: recipeData.source,
      link_only: recipeData.link_only,
      notes: recipeData.notes,
    }).filter(([, v]) => v !== undefined)
  );

  const { data: recipe, error: recipeError } = await supabase
    .from("recipes")
    .update(cleanRecipeData)
    .eq("id", id)
    .select()
    .single();

  if (recipeError) {
    throw new Error(recipeError.message);
  }

  // Smart update translations based on what changed
  await updateRecipeTranslations(id, originalRecipe, cleanRecipeData);

  // Delete existing ingredients for this recipe
  const { error: deleteError } = await supabase
    .from("recipe_ingredients")
    .delete()
    .eq("recipe_id", id);

  if (deleteError) {
    throw new Error(
      `Failed to delete existing ingredients: ${deleteError.message}`
    );
  }

  // Insert new ingredients
  if (recipeData.ingredients && recipeData.ingredients.length > 0) {
    const recipeIngredientsToInsert = [];

    for (const ingredient of recipeData.ingredients) {
      let ingredientId;

      // Handle both cases: ingredient_id provided OR name provided
      if (ingredient.ingredient_id) {
        ingredientId = ingredient.ingredient_id;
      } else if (ingredient.name) {
        ingredientId = await getOrCreateIngredient(ingredient.name);
      } else {
        throw new Error(
          "Ingredient must have either ingredient_id or name"
        );
      }

      recipeIngredientsToInsert.push({
        recipe_id: id,
        ingredient_id: ingredientId,
        quantity: ingredient.quantity,
        unit: ingredient.unit,
        notes: ingredient.notes,
      });
    }

    const { error: ingredientsError } = await supabase
      .from("recipe_ingredients")
      .insert(recipeIngredientsToInsert);

    if (ingredientsError) {
      throw new Error(
        `Failed to add updated ingredients: ${ingredientsError.message}`
      );
    }
  }

  return recipe;
};

// Delete a recipe
export const deleteRecipe = async (id) => {
  // Note: Due to CASCADE DELETE constraint, recipe_ingredients will be
  // automatically deleted when the recipe is deleted, but we can still
  // delete them explicitly for clarity
  const { error: ingredientsError } = await supabase
    .from("recipe_ingredients")
    .delete()
    .eq("recipe_id", id);

  if (ingredientsError) {
    throw new Error(
      `Failed to delete recipe ingredients: ${ingredientsError.message}`
    );
  }

  // Delete the recipe
  const { error: recipeError } = await supabase
    .from("recipes")
    .delete()
    .eq("id", id);

  if (recipeError) {
    throw new Error(recipeError.message);
  }

  return true;
};<|MERGE_RESOLUTION|>--- conflicted
+++ resolved
@@ -1,9 +1,5 @@
 import supabase from "../lib/supabase";
-<<<<<<< HEAD
 import { updateRecipeTranslations } from "./translationService";
-=======
-import { getCurrentLanguage } from "./translation";
->>>>>>> dfc282ce
 
 // Helper function to get or create ingredient by name
 const getOrCreateIngredient = async (ingredientName) => {
@@ -118,11 +114,7 @@
       user_id: user.id,
       link_only: recipeData.link_only,
       notes: recipeData.notes,
-<<<<<<< HEAD
       original_language: recipeData.original_language,
-=======
-      original_language: currentLanguage, // Set the original language from i18n
->>>>>>> dfc282ce
     }).filter(([, v]) => v !== undefined)
   );
 
